--- conflicted
+++ resolved
@@ -177,11 +177,6 @@
     task = android_task("{} - Build and test".format(module), libs_tasks)
     # This is important as by default the Rust plugin will only cross-compile for Android + host platform.
     task.with_script('echo "rust.targets=arm,arm64,x86_64,x86,darwin,linux-x86-64,win32-x86-64-gnu\n" > local.properties')
-<<<<<<< HEAD
-=======
-    if deploy_environment == DeployEnvironment.NONE:  # Makes builds way faster.
-        task.with_script('echo "application-services.nonmegazord-profile=debug" >> local.properties')
->>>>>>> 270b0ea2
     (
         task
         .with_script("""

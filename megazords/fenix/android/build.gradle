apply plugin: 'com.android.library'
apply plugin: 'org.mozilla.rust-android-gradle.rust-android'
apply plugin: 'kotlin-android'
apply plugin: 'kotlin-android-extensions'

android {
    compileSdkVersion rootProject.ext.build.compileSdkVersion

    defaultConfig {
        minSdkVersion rootProject.ext.build['minSdkVersion']
        targetSdkVersion rootProject.ext.build['targetSdkVersion']

        testInstrumentationRunner "android.support.test.runner.AndroidJUnitRunner"
        buildConfigField("String", "LIBRARY_VERSION", "\"${rootProject.ext.library.version}\"")
    }

    buildTypes {
        release {
            minifyEnabled false
            proguardFiles getDefaultProguardFile('proguard-android.txt'), 'proguard-rules.pro'
            consumerProguardFiles "$rootDir/proguard-rules-consumer-jna.pro"
        }
    }

    sourceSets {
        test.jniLibs.srcDirs += "$buildDir/rustJniLibs/desktop"
    }

    // Uncomment to include debug symbols in native library builds.
    // packagingOptions { doNotStrip "**/*.so" }
}

afterEvaluate {
    android.sourceSets.debug.jniLibs.srcDirs = android.sourceSets.main.jniLibs.srcDirs
    android.sourceSets.release.jniLibs.srcDirs = android.sourceSets.main.jniLibs.srcDirs
//    android.sourceSets.main.jniLibs.srcDirs = []
}

configurations {
    // There's an interaction between Gradle's resolution of dependencies with different types
    // (@jar, @aar) for `implementation` and `testImplementation` and with Android Studio's built-in
    // JUnit test runner.  The runtime classpath in the built-in JUnit test runner gets the
    // dependency from the `implementation`, which is type @aar, and therefore the JNA dependency
    // doesn't provide the JNI dispatch libraries in the correct Java resource directories.  I think
    // what's happening is that @aar type in `implementation` resolves to the @jar type in
    // `testImplementation`, and that it wins the dependency resolution battle.
    //
    // A workaround is to add a new configuration which depends on the @jar type and to reference
    // the underlying JAR file directly in `testImplementation`.  This JAR file doesn't resolve to
    // the @aar type in `implementation`.  This works when invoked via `gradle`, but also sets the
    // correct runtime classpath when invoked with Android Studio's built-in JUnit test runner.
    // Success!
    jnaForTest
}

cargo {
    // The directory of the Cargo.toml to build.
    module = '..'

    // The Android NDK API level to target.
    apiLevel = 21

    // Where Cargo writes its outputs.
    targetDirectory = '../../../target'

    libname = 'fenix'

    // The Cargo targets to invoke.  The mapping from short name to target
    // triple is defined by the `rust-android-gradle` plugin.
    targets = rootProject.ext.rustTargets

    // Perform release builds (which should have debug info, due to
    // `debug = true` in Cargo.toml).
    profile = "release"

    extraCargoBuildArguments = rootProject.ext.extraCargoBuildArguments

    exec = rootProject.ext.cargoExec
}

dependencies {
    implementation "org.jetbrains.kotlin:kotlin-stdlib-jdk7:$kotlin_version"

    jnaForTest "net.java.dev.jna:jna:$jna_version@jar"
}

afterEvaluate {
    // The `cargoBuild` task isn't available until after evaluation.
    android.libraryVariants.all { variant ->
        def productFlavor = ""
        variant.productFlavors.each {
            productFlavor += "${it.name.capitalize()}"
        }
        def buildType = "${variant.buildType.name.capitalize()}"
        tasks["generate${productFlavor}${buildType}Assets"].dependsOn(tasks["cargoBuild"])
<<<<<<< HEAD
=======

        // For unit tests.
        tasks["process${productFlavor}${buildType}UnitTestJavaRes"].dependsOn(tasks["cargoBuild"])
>>>>>>> 270b0ea2
    }
}

apply from: "$rootDir/publish.gradle"
<<<<<<< HEAD

=======
// If using jnaForTestConfiguration or variantWithoutLib,
// please also update the corresponding .buildconfig-android.yml
// `publications` property.
>>>>>>> 270b0ea2
ext.configurePublish(
        /* jnaForTestConfiguration= */ configurations.jnaForTest,
)<|MERGE_RESOLUTION|>--- conflicted
+++ resolved
@@ -93,23 +93,10 @@
         }
         def buildType = "${variant.buildType.name.capitalize()}"
         tasks["generate${productFlavor}${buildType}Assets"].dependsOn(tasks["cargoBuild"])
-<<<<<<< HEAD
-=======
-
-        // For unit tests.
-        tasks["process${productFlavor}${buildType}UnitTestJavaRes"].dependsOn(tasks["cargoBuild"])
->>>>>>> 270b0ea2
     }
 }
 
 apply from: "$rootDir/publish.gradle"
-<<<<<<< HEAD
-
-=======
-// If using jnaForTestConfiguration or variantWithoutLib,
-// please also update the corresponding .buildconfig-android.yml
-// `publications` property.
->>>>>>> 270b0ea2
 ext.configurePublish(
         /* jnaForTestConfiguration= */ configurations.jnaForTest,
 )